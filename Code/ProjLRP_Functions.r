--- conflicted
+++ resolved
@@ -14,33 +14,6 @@
       dir.create(scenOutputDir)
     }
 
-<<<<<<< HEAD
-  if (all(is.na(SRDat$Recruits)) == FALSE){
-    # Run MPD fit to parameterize samSim projections ==========
-    mpdOut<-get_MPD_Fit(SRDat, BMmodel, TMB_Inputs, outDir)
-    # save correlation matrix
-    corMatrix<-mpdOut$corMatrix
-    corMatrix<-corMatrix * recCorScalar
-    corMatrix[col(corMatrix)==row(corMatrix)] <- 1
-    write.table(corMatrix, paste(scenInputDir,"corrMat.csv",sep="/"),row.names=F, col.names=F, sep=",")
-
-    
-    # Run MCMC fit to parameterize samSim projections =======
-    if (runMCMC == T) {
-      mcmcOut<-get_MCMC_Fit(scenarioName, obj= mpdOut$obj, init=mpdOut$par,
-                            upper=mpdOut$upper, lower=mpdOut$lower, nMCMC=nMCMC, Scale = TMB_Inputs$Scale)
-
-      # Need to convert capacity parameters to beta if prior on capacity is used
-      if (BMmodel %in% c("SR_IndivRicker_SurvCap","SR_HierRicker_SurvCap")) {
-        # -- calculate muLSurv (needed to get beta)
-        muSurv <- SRDat %>% group_by(CU_ID) %>%
-          summarise(muSurv = mean(STAS_Age_3*(Age_3_Recruits/Recruits) + STAS_Age_4*(Age_4_Recruits/Recruits)))
-        muLSurv <- log(muSurv$muSurv)
-        # -- expand muLSurv for number of MCMC samples
-        muLSurv<-rep(muLSurv,length=nrow(mcmcOut))
-        # -- update mcmcOut
-        mcmcOut <- mcmcOut %>% add_column(beta = (mcmcOut$alpha + mcmcOut$gamma * muLSurv) / mcmcOut$cap, .after="alpha") %>% select(-cap)
-=======
   if(!is.null(SRDat)){
     if (all(is.na(SRDat$Recruits)) == FALSE){
       # Run MPD fit to parameterize samSim projections ==========
@@ -72,7 +45,6 @@
         mcmcOut<-as.data.frame(mcmcOut)
         write.csv(mcmcOut, paste(scenInputDir,"RickerSurv_mcmc.csv", sep="/"), row.names=F)
       }
->>>>>>> 6b967d30
 
       if (runMCMC == F) {
         mcmcOut<-read.csv(paste(outDir,"/SamSimInputs/", BMmodel,"_mcmc.csv", sep=""))
