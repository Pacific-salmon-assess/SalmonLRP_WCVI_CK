
run_ScenarioProj <- function(SRDat, BMmodel, scenarioName, useGenMean, genYrs,
                             TMB_Inputs, outDir, runMCMC, nMCMC, nProj,
                             ERScalar=NULL, cvER, recCorScalar,
                             gammaSigScalar=NULL, cvERSMU=NULL, agePpnConst=NULL,
                             annualcvERCU=NULL,
                             corMat=NULL, alphaScalar=NULL, aNarrow=NULL, SREPScalar=NULL,
                             biasCorrectEst=NULL, biasCorrectProj=NULL, ER=NULL){


  scenInputDir <- paste(outDir, "SamSimInputs", scenarioName, sep="/")
  scenOutputDir <- paste(outDir, "SamSimOutputs", sep="/")

    if (file.exists(scenInputDir) == FALSE){
      dir.create(scenInputDir)
    }
    if (file.exists(scenOutputDir) == FALSE){
      dir.create(scenOutputDir)
    }

  if(!is.null(SRDat)){
    if (all(is.na(SRDat$Recruits)) == FALSE){
      # Run MPD fit to parameterize samSim projections ==========
      mpdOut<-get_MPD_Fit(SRDat, BMmodel, TMB_Inputs, outDir, biasCorrectEst=biasCorrectEst)
      
      # save correlation matrix
      corMatrix<-mpdOut$corMatrix
      corMatrix<-corMatrix * recCorScalar
      corMatrix[col(corMatrix)==row(corMatrix)] <- 1
      write.table(corMatrix, paste(scenInputDir,"corrMat.csv",sep="/"),row.names=F, col.names=F, sep=",")

      # Run MCMC fit to parameterize samSim projections =======
      if (runMCMC == T) {
        mcmcOut<-get_MCMC_Fit(scenarioName, obj= mpdOut$obj, init=mpdOut$par,
                              upper=mpdOut$upper, lower=mpdOut$lower, nMCMC=nMCMC, Scale = TMB_Inputs$Scale)

        # Need to convert capacity parameters to beta if prior on capacity is used
        if (BMmodel %in% c("SR_IndivRicker_SurvCap","SR_HierRicker_SurvCap")) {
          # -- calculate muLSurv (needed to get beta)
          #muSurv <- SRDat %>% group_by(CU_ID) %>%
           # summarise(muSurv = mean(STAS_Age_3*(Age_3_Recruits/Recruits) + STAS_Age_4*(Age_4_Recruits/Recruits)))
          #muLSurv <- log(muSurv$muSurv)
          # -- expand muLSurv for number of MCMC samples
          #muLSurv<-rep(muLSurv,length=nrow(mcmcOut))
          
          # Alternative method that does not weight by observed returns at age
          muLSurv<-SRDat  %>% group_by(CU_ID) %>% summarise(muLSurv=mean(log(STAS_Age_3)))
          muLSurv <- muLSurv$muLSurv
          
          # -- update mcmcOut
          mcmcOut <- mcmcOut %>% add_column(beta = (mcmcOut$alpha + mcmcOut$gamma * muLSurv) / mcmcOut$cap, .after="alpha") %>% select(-cap)

        }

        mcmcOut<-as.data.frame(mcmcOut)
        
        # Save to high-level outDir folder so that it can be used for future runs with runMCMC=F
        write.csv(mcmcOut, paste(outDir,"/SamSimInputs/", BMmodel,"_mcmc.csv",sep=""),row.names=F)
        # Also save to scenario folder so it can be easily referenced for a run
        write.csv(mcmcOut, paste(scenInputDir,"/", BMmodel,"_mcmc.csv",sep=""),row.names=F)
        
      }

      if (runMCMC == F) {
        # Read-in previoulsy saved mcmcOut
        mcmcOut<-read.csv(paste(outDir,"/SamSimInputs/", BMmodel,"_mcmc.csv", sep=""))
        # Save to scenario folder so it can be easily referenced for a run
        write.csv(mcmcOut, paste(scenInputDir,"/", BMmodel,"_mcmc.csv",sep=""),row.names=F)
      }
    }# End of if all recruitment=NA

    # If there are recruitment data for some ages, but not all, fill in the
    # remaining ages with 0s
    if (all(is.na(SRDat$Recruits)) == FALSE){
      if(is.null(SRDat$Age_2_Recruits)){ rec2<-0} else {rec2 <-
        SRDat$Age_2_Recruits}
      if(is.null(SRDat$Age_3_Recruits)){ rec3<-0} else {rec3 <-
        SRDat$Age_3_Recruits}
      if(is.null(SRDat$Age_4_Recruits)){ rec4<-0} else {rec4 <-
        SRDat$Age_4_Recruits}
      if(is.null(SRDat$Age_5_Recruits)){ rec5<-0} else {rec5 <-
        SRDat$Age_5_Recruits}
      if(is.null(SRDat$Age_6_Recruits)){ rec6<-0} else {rec6 <-
        SRDat$Age_6_Recruits}
    } #End of if (all(is.na(SRDat$Recruits)) == FALSE){


  }# End of if(!is.null(SRDat)){



  #If there are NO recruitment data for any ages but SRDat dataset exists,
  # fill in  with NAs
  if(!is.null(SRDat)){
    if (all(is.na(SRDat$Recruits)) == TRUE) {
      rec2 <- rec3 <- rec4 <- rec5 <- rec6 <- NA
    }
  }

  # If SRDat exists, create recDatTrim for input into projections (for priming)
  if(!is.null(SRDat)){
    recDatTrim<-data.frame(stk=(SRDat$CU_ID + 1),
                         yr=SRDat$BroodYear,
                         ets=SRDat$Spawners,
                         totalSpwn=SRDat$Spawners,
                         rec2=rec2,#rep(0,length(SRDat$BroodYear)),
                         rec3=rec3,#SRDat$Age_3_Recruits,
                         rec4=rec4,#SRDat$Age_4_Recruits,
                         rec5=rec5,#rep(0,length(SRDat$BroodYear)),
                         rec6=rec6)#rep(0,length(SRDat$BroodYear)))
    write.csv(recDatTrim, paste(scenInputDir,"recDatTrim.csv", sep="/"), row.names=F)
  } else {recDatTrim <- NULL}

  # If there are no recruitment data, then pull correlation matrix from inputs
  if(is.null(SRDat) || all(is.na(SRDat$Recruits)) ){
    corMatrix <- corMat
    corMatrix <- corMatrix * recCorScalar
    corMatrix[col(corMatrix)==row(corMatrix)] <- 1
    write.table(corMatrix, paste(scenInputDir,"corrMat.csv",sep="/"),
                row.names=F, col.names=F, sep=",")

    if (runMCMC) {
      if(is.null(alphaScalar) & is.null(SREPScalar)){
        if(is.null(aNarrow)) {
          mcmcOut <- read.csv(paste(outDir,"SamSimInputs/Ricker_mcmc.csv",
                                    sep="/"))
        }# End of  if(is.null(aNarrow) {
        if(!is.null(aNarrow)) {
          if(aNarrow){
            mcmcOut <- read.csv(paste(outDir,"SamSimInputs/Ricker_mcmc_narrow.csv",
                                      sep="/"))

          }
        }
      }#End of if(is.null(alphaScalar) & is.null(SREPScalar)){
      if(!is.null(alphaScalar)&!is.null(SREPScalar)){

        if(alphaScalar==1 & SREPScalar==1){
          mcmcOut <- read.csv(paste(outDir,"SamSimInputs/Ricker_mcmc.csv",
                                    sep="/"))
        }
        if(alphaScalar==1.5 & SREPScalar==1){
          mcmcOut <- read.csv(paste(outDir,"SamSimInputs/Ricker_mcmc_alphaScalar1.5_SREPScalar1.csv",
                                    sep="/"))
        }
        if(alphaScalar==0.5 & SREPScalar==1){
          mcmcOut <- read.csv(paste(outDir,"SamSimInputs/Ricker_mcmc_alphaScalar0.5_SREPScalar1.csv",
                                    sep="/"))
        }
        if(alphaScalar==0.75 & SREPScalar==1){
          mcmcOut <- read.csv(paste(outDir,"SamSimInputs/Ricker_mcmc_alphaScalar0.75_SREPScalar1.csv",
                                    sep="/"))
        }
        if(alphaScalar=="lifeStageModel" & SREPScalar==1){
          mcmcOut <- read.csv(paste(outDir,"SamSimInputs/Ricker_mcmc_lifeStageModel.csv",
                                    sep="/"))
        }
        
        if(alphaScalar==1 & SREPScalar==1.5){
          mcmcOut <- read.csv(paste(outDir,"SamSimInputs/Ricker_mcmc_alphaScalar1_SREPScalar1.5.csv",
                                    sep="/"))
        }
        if(alphaScalar==1 & SREPScalar==0.5){
          mcmcOut <- read.csv(paste(outDir,"SamSimInputs/Ricker_mcmc_alphaScalar1_SREPScalar0.5.csv",
                                    sep="/"))
        }

      }# End of if(!is.null(alphaScalar)&!is.null(SREPscalar)){
    }# End of if (runMCMC) {

    if (!runMCMC) mcmcOut <- NULL
  }


  # Read-in CU pars file and re-write with updated scenario pars =====================
  CUpars<-read.csv(paste(outDir, "SamSimInputs/CUPars.csv",sep="/"))

  # -- specify ER scenario
  CUpars$cvER <- rep(cvER,length(unique(CUpars$stk)))

  # -- fill-in MPD fits, only for stocks with SR data
  if(!is.null(SRDat)){
    if (all(is.na(SRDat$Recruits)) == FALSE){
      CUpars$alpha <- mpdOut$All_Ests[grepl("logA", mpdOut$All_Ests$Param), "Estimate" ]

      if (BMmodel %in% c("SR_IndivRicker_SurvCap","SR_HierRicker_SurvCap")) {
        CUpars$beta0 <- mpdOut$All_Ests[grepl("B", mpdOut$All_Ests$Param), "Estimate" ]/TMB_Inputs$Scale
      }
      else {
        CUpars$beta0 <- exp(mpdOut$All_Ests[grepl("logB", mpdOut$All_Ests$Param), "Estimate" ])/TMB_Inputs$Scale
      }

      # eliminate logASigma using dum before getting logSigma:
      dum<-mpdOut$All_Ests[mpdOut$All_Ests$Param != "logSigmaA",]
      CUpars$sigma <- exp(dum[grepl("logSigma",dum$Param),"Estimate"])

      CUpars$coef1 <- rep(mpdOut$All_Ests[grepl("gamma", mpdOut$All_Ests$Param), "Estimate" ],length(unique(SRDat$CU_ID)))
      # -- add initial marine survival covariate based on recent average, scaled by stock-specific return at age
      
      #muSurv <- SRDat %>% group_by(CU_ID) %>%
      #  summarise(muSurv = mean(STAS_Age_3*(Age_3_Recruits/Recruits) + STAS_Age_4*(Age_4_Recruits/Recruits)))
      #CUpars$covarInit<-muSurv
      
      # -- specify distribution for marine survival for annual sampling
      #means_log<-SRDat %>% filter(BroodYear > 1999) %>% group_by(CU_ID) %>% summarise(coVariate=mean(log(STAS_Age_3)))
      # Do not take out pre-1999 years so that estimation and projection are consistent
      means_log<-SRDat %>% group_by(CU_ID) %>% summarise(coVariate=mean(log(STAS_Age_3)))
      CUpars$mu_logCovar1 <- means_log$coVariate
      #sigs_log<-SRDat %>% filter(BroodYear > 1999) %>% group_by(CU_ID) %>% summarise(coVariate=sd(log(STAS_Age_3)))
      sigs_log<-SRDat %>% group_by(CU_ID) %>% summarise(coVariate=sd(log(STAS_Age_3)))
      CUpars$sig_logCovar1 <- sigs_log$coVariate
      CUpars$min_logCovar <- rep(-5.914504,length(unique(SRDat$CU_ID)))
      CUpars$max_logCovar <- rep(-2.701571,length(unique(SRDat$CU_ID)))
      CUpars$covarInit <-exp(means_log$coVariate)
      
      
      # -- add mean recruitment, by age
      CUpars$meanRec2 <- rep(0,length(unique(SRDat$CU_ID)))
      rec3<-SRDat %>% group_by(CU_ID) %>% summarize(rec3=mean(Age_3_Recruits/Recruits))
      CUpars$meanRec3 <- rec3$rec3
      rec4<-SRDat %>% group_by(CU_ID) %>% summarize(rec4=mean(Age_4_Recruits/Recruits))
      CUpars$meanRec4 <- rec4$rec4
      # -- add median annual recruitment and quantiles
      quantRec<- SRDat %>% group_by(CU_ID) %>% summarize(med=median(Recruits), lowQ=quantile(Recruits,0.25),highQ=quantile(Recruits,0.75))
      CUpars$medianRec <- quantRec$med
      CUpars$lowQRec <- quantRec$lowQ
      CUpars$highQRec <- quantRec$highQ

    }# End of if (all(is.na(SRDat$Recruits)) == FALSE)
  }#  End of  if(!is.null(SRDat)){
  
  write.csv(CUpars, paste(scenInputDir,"CUPars.csv", sep="/"), row.names=F)

  # Read-in sim par file and re-write with updated scenario pars =====================
  simPars<-read.csv(paste(outDir, "SamSimInputs/SimPars.csv",sep="/"))
  simPars$nameOM<-rep(scenarioName,nrow(simPars))
  simPars$scenario<-paste(simPars$nameOM,simPars$nameMP,sep="_")
  #simPars$seed <- 1:nrow(simPars)#rep(1,nrow(simPars))#
  if(!is.null(ER)) simPars$canER <- ER

  if(!is.null(cvERSMU)){
    simPars$cvERSMU <- cvERSMU
  }
  if(!is.null(annualcvERCU)){
    simPars$annualcvERCU <- annualcvERCU
  }
  if(!is.null(agePpnConst)){
    simPars$agePpnConst <- agePpnConst
  }
  # If gammaSigScalar is specified in function call, add to simPars file
  if (is.null(gammaSigScalar)==FALSE) {
    if (is.null(mcmcOut) == TRUE) {
      # Use mpd fit standard error if no mcmc outputs available
      gammaSig<-mpdOut$All_Ests[mpdOut$All_Ests$Param=="gamma","Std..Error"]
    } else {
      # Use standard deviation of gamma posterior is mcmc output is available
      gammaSig<-as.numeric(mcmcOut %>% filter(stk==1) %>% summarize(sd(gamma)))
    }
    simPars$sampCU_coef1<-TRUE
    simPars$sigCU_coef1<-gammaSig*gammaSigScalar
  }
  
  # Add BiasCorr to simPars
  if (is.null(biasCorrectProj)) {
    simPars$biasCor <- rep(FALSE,nrow(simPars))
  } else {
    if (biasCorrectProj == TRUE) simPars$biasCor <- rep(TRUE,nrow(simPars))
    if (biasCorrectProj == FALSE) simPars$biasCor <- rep(FALSE,nrow(simPars))
  }
  
  write.csv(simPars, paste(scenInputDir,"SimPars.csv", sep="/"), row.names=F)

  ## Run projections =================================================================================

  ## Check if necessary packages are available and install if necessary
  listOfPackages <- c("here", "parallel", "doParallel", "foreach",
                      "tidyverse", "tictoc", "samSim")
  newPackages <- listOfPackages[!(listOfPackages %in%
                                    installed.packages()[ , "Package"])]
  if (length(newPackages)) {
    install.packages(newPackages)
  }
  lapply(listOfPackages, require, character.only = TRUE)

  dimnames(corMatrix)=NULL

  dirNames <- simPars$nameOM

  simsToRun <- split(simPars, seq(nrow(simPars)))
  Ncores <- detectCores()
  cl <- makeCluster(Ncores - 1) #save one core
  registerDoParallel(cl)
  clusterEvalQ(cl, c(library(samSim)))

  clusterExport(cl, c("simsToRun", "CUpars", "nProj",
                       "recDatTrim", "corMatrix", "mcmcOut"),
                envir=environment())

  tic("run in parallel")
  parLapply(cl, simsToRun, function(x) {
    genericRecoverySim(x, cuPar=CUpars, srDat=recDatTrim,
                variableCU=FALSE, ricPars=mcmcOut,
                cuCustomCorrMat = corMatrix,
                nTrials=nProj, makeSubDirs=FALSE,
<<<<<<< HEAD
                random=TRUE, outDir=outDir)
  })
  stopCluster(cl) #end cluster
=======
                random=FALSE, outDir=outDir)
   })
   stopCluster(cl) #end cluster
>>>>>>> 76fdd299
  toc()

  # for (i in 1:nrow(simPars)) {
  #
  # genericRecoverySim(simPars[i, ], cuPar=CUpars, srDat=recDatTrim,
  #         variableCU=FALSE, ricPars=mcmcOut, cuCustomCorrMat = corMatrix,
  #          nTrials=nProj, makeSubDirs=FALSE, random=FALSE, outDir=outDir)
  #
  # }


  # Read-in projection outputs
  for (i in 1:nrow(simPars)) {

    filename<-paste(simPars[i, "nameOM"],simPars[i, "nameMP"],"CU_SRDat.csv",sep="_" )
    filename2<-paste(simPars[i, "nameOM"],simPars[i, "nameMP"],"lrpDat.csv",sep="_" )
    datCUSp.i<-read.csv(here(outDir,"SamSimOutputs", "simData", dirNames[[i]], filename))
    datCUSp.i$expRate<-simPars[i, "canER"] + simPars[i, "usER"]
    datLRP.i<-read.csv(here(outDir,"SamSimOutputs", "simData", dirNames[[i]], filename2))
    datLRP.i$expRate<-simPars[i, "canER"] + simPars[i, "usER"]

    if (i == 1) {
      projSpwnDat<-datCUSp.i
      projLRPDat<-datLRP.i
    }

    if (i > 1) {
      projSpwnDat<-rbind(projSpwnDat,datCUSp.i)
      projLRPDat<-rbind(projLRPDat,datLRP.i)
    }

  }


  write.csv(projSpwnDat,paste(here(outDir,"SamSimOutputs", "simData"), paste("projSpwnDat_",simPars$nameOM[1],".csv",sep=""),sep="/"))
  write.csv(projLRPDat,paste(here(outDir,"SamSimOutputs", "simData"), paste("projLRPDat_",simPars$nameOM[1],".csv",sep=""),sep="/"))
    
}

#______________________________________________________________________________

# Run a set of scenarios specified in SimPars in parallel. The set is labeled 
# "scenarioName", but the specific OM scenarios are in simPars. Each of the 
# individual scenarios in simPars must use the same cuPars (i.e., same BMmodel 
# and/or mcmc estimates). If testing different BMmodels, then create different 
# scencario sets.

# To run this code, first create SimPars with a list of OMs to test. labeling 
# the names in column B "namesOM"

# !!This won't work unless I can put covariance matrix created with recCorScalar 
# within simPars, so that it is iterated over parallel processing, and move cvER to simPars


run_ScenarioProjParallel <- function(SRDat, BMmodel, scenarioName, useGenMean, 
                                     genYrs, TMB_Inputs, outDir, runMCMC, nMCMC, 
                                     nProj, ERScalar=NULL,
                                     gammaSigScalar=NULL, 
                                     recCorScalar=NULL, 
                                     corMat=NULL, alphaScalar=NULL, 
                                     aNarrow=NULL, SREPScalar=NULL, 
                                     biasCorrectEst=NULL, biasCorrectProj=NULL){
  
  
  scenInputDir <- paste(outDir, "SamSimInputs", scenarioName, sep="/")
  scenOutputDir <- paste(outDir, "SamSimOutputs", sep="/")
  
  if (file.exists(scenInputDir) == FALSE){
    dir.create(scenInputDir)
  }
  if (file.exists(scenOutputDir) == FALSE){
    dir.create(scenOutputDir)
  }
  
  if(!is.null(SRDat)){
    if (all(is.na(SRDat$Recruits)) == FALSE){
      # Run MPD fit to parameterize samSim projections ==========
      mpdOut<-get_MPD_Fit(SRDat, BMmodel, TMB_Inputs, outDir, biasCorrectEst=biasCorrectEst)
      # save correlation matrix
      corMatrix<-mpdOut$corMatrix
      corMatrix<-corMatrix * recCorScalar
      corMatrix[col(corMatrix)==row(corMatrix)] <- 1
      write.table(corMatrix, paste(scenInputDir,"corrMat.csv",sep="/"),row.names=F, col.names=F, sep=",")
      
      # Run MCMC fit to parameterize samSim projections =======
      if (runMCMC == T) {
        mcmcOut<-get_MCMC_Fit(scenarioName, obj= mpdOut$obj, init=mpdOut$par,
                              upper=mpdOut$upper, lower=mpdOut$lower, nMCMC=nMCMC, Scale = TMB_Inputs$Scale)
        
        # Need to convert capacity parameters to beta if prior on capacity is used
        if (BMmodel %in% c("SR_IndivRicker_SurvCap","SR_HierRicker_SurvCap")) {
          # -- calculate muLSurv (needed to get beta)
          #muSurv <- SRDat %>% group_by(CU_ID) %>%
          # summarise(muSurv = mean(STAS_Age_3*(Age_3_Recruits/Recruits) + STAS_Age_4*(Age_4_Recruits/Recruits)))
          #muLSurv <- log(muSurv$muSurv)
          # -- expand muLSurv for number of MCMC samples
          #muLSurv<-rep(muLSurv,length=nrow(mcmcOut))
          
          # Alternative method that does not weight by observed returns at age
          muLSurv<-SRDat  %>% group_by(CU_ID) %>% summarise(muLSurv=mean(log(STAS_Age_3)))
          muLSurv <- muLSurv$muLSurv
          
          # -- update mcmcOut
          mcmcOut <- mcmcOut %>% add_column(beta = (mcmcOut$alpha + mcmcOut$gamma * muLSurv) / mcmcOut$cap, .after="alpha") %>% select(-cap)
          
        }
        
        mcmcOut<-as.data.frame(mcmcOut)
        
        # Save to high-level outDir folder so that it can be used for future runs with runMCMC=F
        write.csv(mcmcOut, paste(outDir,"/SamSimInputs/", BMmodel,"_mcmc.csv",sep=""),row.names=F)
        # Also save to scenario folder so it can be easily referenced for a run
        write.csv(mcmcOut, paste(scenInputDir,"/", BMmodel,"_mcmc.csv",sep=""),row.names=F)
        
      }
      
      if (runMCMC == F) {
        # Read-in previoulsy saved mcmcOut
        mcmcOut<-read.csv(paste(outDir,"/SamSimInputs/", BMmodel,"_mcmc.csv", sep=""))
        # Save to scenario folder so it can be easily referenced for a run
        write.csv(mcmcOut, paste(scenInputDir,"/", BMmodel,"_mcmc.csv",sep=""),row.names=F)
      }
    }# End of if all recruitment=NA
    
    # If there are recruitment data for some ages, but not all, fill in the
    # remaining ages with 0s
    if (all(is.na(SRDat$Recruits)) == FALSE){
      if(is.null(SRDat$Age_2_Recruits)){ rec2<-0} else {rec2 <-
        SRDat$Age_2_Recruits}
      if(is.null(SRDat$Age_3_Recruits)){ rec3<-0} else {rec3 <-
        SRDat$Age_3_Recruits}
      if(is.null(SRDat$Age_4_Recruits)){ rec4<-0} else {rec4 <-
        SRDat$Age_4_Recruits}
      if(is.null(SRDat$Age_5_Recruits)){ rec5<-0} else {rec5 <-
        SRDat$Age_5_Recruits}
      if(is.null(SRDat$Age_6_Recruits)){ rec6<-0} else {rec6 <-
        SRDat$Age_6_Recruits}
    } #End of if (all(is.na(SRDat$Recruits)) == FALSE){
    
    
  }# End of if(!is.null(SRDat)){
  
  
  
  #If there are NO recruitment data for any ages but SRDat dataset exists,
  # fill in  with NAs
  if(!is.null(SRDat)){
    if (all(is.na(SRDat$Recruits)) == TRUE) {
      rec2 <- rec3 <- rec4 <- rec5 <- rec6 <- NA
    }
  }
  
  # If SRDat exists, create recDatTrim for input into projections (for priming)
  if(!is.null(SRDat)){
    recDatTrim<-data.frame(stk=(SRDat$CU_ID + 1),
                           yr=SRDat$BroodYear,
                           ets=SRDat$Spawners,
                           totalSpwn=SRDat$Spawners,
                           rec2=rec2,#rep(0,length(SRDat$BroodYear)),
                           rec3=rec3,#SRDat$Age_3_Recruits,
                           rec4=rec4,#SRDat$Age_4_Recruits,
                           rec5=rec5,#rep(0,length(SRDat$BroodYear)),
                           rec6=rec6)#rep(0,length(SRDat$BroodYear)))
    write.csv(recDatTrim, paste(scenInputDir,"recDatTrim.csv", sep="/"), row.names=F)
  } else {recDatTrim <- NULL}
  
  # If there are no recruitment data, then pull correlation matrix from inputs
  if(is.null(SRDat) || all(is.na(SRDat$Recruits)) ){
    corMatrix <- corMat
    corMatrix <- corMatrix * recCorScalar
    corMatrix[col(corMatrix)==row(corMatrix)] <- 1
    write.table(corMatrix, paste(scenInputDir,"corrMat.csv",sep="/"),
                row.names=F, col.names=F, sep=",")
    
    if (runMCMC) {
      if(is.null(alphaScalar) & is.null(SREPScalar)){
        if(is.null(aNarrow)) {
          mcmcOut <- read.csv(paste(outDir,"SamSimInputs/Ricker_mcmc.csv",
                                    sep="/"))
        }# End of  if(is.null(aNarrow) {
        if(!is.null(aNarrow)) {
          if(aNarrow){
            mcmcOut <- read.csv(paste(outDir,"SamSimInputs/Ricker_mcmc_narrow.csv",
                                      sep="/"))
            
          }
        }
      }#End of if(is.null(alphaScalar) & is.null(SREPScalar)){
      if(!is.null(alphaScalar)&!is.null(SREPScalar)){
        
        if(alphaScalar==1 & SREPScalar==1){
          mcmcOut <- read.csv(paste(outDir,"SamSimInputs/Ricker_mcmc.csv",
                                    sep="/"))
        }
        if(alphaScalar==1.5 & SREPScalar==1){
          mcmcOut <- read.csv(paste(outDir,"SamSimInputs/Ricker_mcmc_alphaScalar1.5_SREPScalar1.csv",
                                    sep="/"))
        }
        if(alphaScalar==0.5 & SREPScalar==1){
          mcmcOut <- read.csv(paste(outDir,"SamSimInputs/Ricker_mcmc_alphaScalar0.5_SREPScalar1.csv",
                                    sep="/"))
        }
        if(alphaScalar==0.75 & SREPScalar==1){
          mcmcOut <- read.csv(paste(outDir,"SamSimInputs/Ricker_mcmc_alphaScalar0.75_SREPScalar1.csv",
                                    sep="/"))
        }
        if(alphaScalar=="lifeStageModel" & SREPScalar==1){
          mcmcOut <- read.csv(paste(outDir,"SamSimInputs/Ricker_mcmc_lifeStageModel.csv",
                                    sep="/"))
        }
        
        if(alphaScalar==1 & SREPScalar==1.5){
          mcmcOut <- read.csv(paste(outDir,"SamSimInputs/Ricker_mcmc_alphaScalar1_SREPScalar1.5.csv",
                                    sep="/"))
        }
        if(alphaScalar==1 & SREPScalar==0.5){
          mcmcOut <- read.csv(paste(outDir,"SamSimInputs/Ricker_mcmc_alphaScalar1_SREPScalar0.5.csv",
                                    sep="/"))
        }
        
      }# End of if(!is.null(alphaScalar)&!is.null(SREPscalar)){
    }# End of if (runMCMC) {
    
    if (!runMCMC) mcmcOut <- NULL
  }
  
  
  # Read-in CU pars file and re-write with updated scenario pars =====================
  CUpars<-read.csv(paste(outDir, "SamSimInputs/CUPars.csv",sep="/"))
  
  #_____________________________________________________________________
  # Can I move this to simPars???
  # CUpars$cvER <- rep(cvER,length(unique(CUpars$stk)))
  #_____________________________________________________________________
  
  # -- fill-in MPD fits, only for stocks with SR data
  if(!is.null(SRDat)){
    if (all(is.na(SRDat$Recruits)) == FALSE){
      CUpars$alpha <- mpdOut$All_Ests[grepl("logA", mpdOut$All_Ests$Param), "Estimate" ]
      
      if (BMmodel %in% c("SR_IndivRicker_SurvCap","SR_HierRicker_SurvCap")) {
        CUpars$beta0 <- mpdOut$All_Ests[grepl("B", mpdOut$All_Ests$Param), "Estimate" ]/TMB_Inputs$Scale
      }
      else {
        CUpars$beta0 <- exp(mpdOut$All_Ests[grepl("logB", mpdOut$All_Ests$Param), "Estimate" ])/TMB_Inputs$Scale
      }
      
      # eliminate logASigma using dum before getting logSigma:
      dum<-mpdOut$All_Ests[mpdOut$All_Ests$Param != "logSigmaA",]
      CUpars$sigma <- exp(dum[grepl("logSigma",dum$Param),"Estimate"])
      
      CUpars$coef1 <- rep(mpdOut$All_Ests[grepl("gamma", mpdOut$All_Ests$Param), "Estimate" ],length(unique(SRDat$CU_ID)))
      # -- add initial marine survival covariate based on recent average, scaled by stock-specific return at age
      
      #muSurv <- SRDat %>% group_by(CU_ID) %>%
      #  summarise(muSurv = mean(STAS_Age_3*(Age_3_Recruits/Recruits) + STAS_Age_4*(Age_4_Recruits/Recruits)))
      #CUpars$covarInit<-muSurv
      # -- specify distribution for marine survival for annual sampling
      #means_log<-SRDat %>% filter(BroodYear > 1999) %>% group_by(CU_ID) %>% summarise(coVariate=mean(log(STAS_Age_3)))
      # Do not take out pre-1999 years so that estimation and projection are consistent
      means_log<-SRDat %>% group_by(CU_ID) %>% summarise(coVariate=mean(log(STAS_Age_3)))
      CUpars$mu_logCovar1 <- means_log$coVariate
      #sigs_log<-SRDat %>% filter(BroodYear > 1999) %>% group_by(CU_ID) %>% summarise(coVariate=sd(log(STAS_Age_3)))
      sigs_log<-SRDat %>% group_by(CU_ID) %>% summarise(coVariate=sd(log(STAS_Age_3)))
      CUpars$sig_logCovar1 <- sigs_log$coVariate
      CUpars$min_logCovar <- rep(-5.914504,length(unique(SRDat$CU_ID)))
      CUpars$max_logCovar <- rep(-2.701571,length(unique(SRDat$CU_ID)))
      CUpars$covarInit <-exp(means_log$coVariate)
      
      
      # -- add mean recruitment, by age
      CUpars$meanRec2 <- rep(0,length(unique(SRDat$CU_ID)))
      rec3<-SRDat %>% group_by(CU_ID) %>% summarize(rec3=mean(Age_3_Recruits/Recruits))
      CUpars$meanRec3 <- rec3$rec3
      rec4<-SRDat %>% group_by(CU_ID) %>% summarize(rec4=mean(Age_4_Recruits/Recruits))
      CUpars$meanRec4 <- rec4$rec4
      # -- add median annual recruitment and quantiles
      quantRec<- SRDat %>% group_by(CU_ID) %>% summarize(med=median(Recruits), lowQ=quantile(Recruits,0.25),highQ=quantile(Recruits,0.75))
      CUpars$medianRec <- quantRec$med
      CUpars$lowQRec <- quantRec$lowQ
      CUpars$highQRec <- quantRec$highQ
      
    }# End of if (all(is.na(SRDat$Recruits)) == FALSE)
  }#  End of  if(!is.null(SRDat)){
  
  write.csv(CUpars, paste(scenInputDir,"CUPars.csv", sep="/"), row.names=F)
  
  # Read-in sim par file and re-write with updated scenario pars =====================
  simPars<-read.csv(paste(outDir, "SamSimInputs/SimPars.csv",sep="/"))
  # Keep the nameOM as in simPars
  #simPars$nameOM<-rep(scenarioName,nrow(simPars))
  simPars$scenario<-paste(simPars$nameOM,simPars$nameMP,sep="_")
  simPars$seed <- rep(1,nrow(simPars))#1:nrow(simPars)
  
  # #_____________________________________________________________________
  # # Specify this in SimPars,not here...
  # if(!is.null(cvERSMU)){
  #   simPars$cvERSMU <- cvERSMU
  # }
  # if(!is.null(annualcvERCU)){
  #   simPars$annualcvERCU <- annualcvERCU
  # }
  # if(!is.null(agePpnConst)){
  #   simPars$agePpnConst <- agePpnConst
  # }
  # # Can I move this to simPars??? But then I have to change samSim to get it from simPar instead of cuPar (with an option to look in cupar for KH?)
  # CUpars$cvER <- rep(cvER,length(unique(CUpars$stk)))
  #_____________________________________________________________________
  # This won't work unless I can put covariance matrix created with recCorScalar within simPars, so that it is iterated over parallel processing
  
  
  # If gammaSigScalar is specified in function call, add to simPars file
  if (is.null(gammaSigScalar)==FALSE) {
    if (is.null(mcmcOut) == TRUE) {
      # Use mpd fit standard error if no mcmc outputs available
      gammaSig<-mpdOut$All_Ests[mpdOut$All_Ests$Param=="gamma","Std..Error"]
    } else {
      # Use standard deviation of gamma posterior is mcmc output is available
      gammaSig<-as.numeric(mcmcOut %>% filter(stk==1) %>% summarize(sd(gamma)))
    }
    simPars$sampCU_coef1<-TRUE
    simPars$sigCU_coef1<-gammaSig*gammaSigScalar
  }
  
  # Add BiasCorr to simPars
  if (is.null(biasCorrectProj)) {
    simPars$biasCor <- rep(FALSE,nrow(simPars))
  } else {
    if (biasCorrectProj == TRUE) simPars$biasCor <- rep(TRUE,nrow(simPars))
    if (biasCorrectProj == FALSE) simPars$biasCor <- rep(FALSE,nrow(simPars))
  }
  
  write.csv(simPars, paste(scenInputDir,"SimPars.csv", sep="/"), row.names=F)
  
  ## Run projections =================================================================================
  
  ## Check if necessary packages are available and install if necessary
  listOfPackages <- c("here", "parallel", "doParallel", "foreach",
                      "tidyverse", "tictoc", "samSim")
  newPackages <- listOfPackages[!(listOfPackages %in%
                                    installed.packages()[ , "Package"])]
  if (length(newPackages)) {
    install.packages(newPackages)
  }
  lapply(listOfPackages, require, character.only = TRUE)
  
  dimnames(corMatrix)=NULL
  
  dirNames <- simPars$nameOM
  
  simsToRun <- split(simPars, seq(nrow(simPars)))
  Ncores <- detectCores()
  cl <- makeCluster(Ncores - 1) #save one core
  registerDoParallel(cl)
  clusterEvalQ(cl, c(library(samSim)))
  
  clusterExport(cl, c("simsToRun", "CUpars", "nProj",
                      "recDatTrim", "corMatrix", "mcmcOut"),
                envir=environment())
  
  tic("run in parallel")
  parLapply(cl, simsToRun, function(x) {
    genericRecoverySim(x, cuPar=CUpars, srDat=recDatTrim,
                       variableCU=FALSE, ricPars=mcmcOut,
                       cuCustomCorrMat = corMatrix,
                       nTrials=nProj, makeSubDirs=FALSE,
                       random=TRUE, outDir=outdir)
  })
  stopCluster(cl) #end cluster
  toc()
  
  # for (i in 1:nrow(simPars)) {
  #
  # genericRecoverySim(simPars[i, ], cuPar=CUpars, srDat=recDatTrim,
  #         variableCU=FALSE, ricPars=mcmcOut, cuCustomCorrMat = corMatrix,
  #          nTrials=nProj, makeSubDirs=FALSE, random=FALSE, outDir=outDir)
  #
  # }
  
  
  # Read-in projection outputs
  for (i in 1:nrow(simPars)) {
    
    filename<-paste(simPars[i, "nameOM"],simPars[i, "nameMP"],"CU_SRDat.csv",sep="_" )
    filename2<-paste(simPars[i, "nameOM"],simPars[i, "nameMP"],"lrpDat.csv",sep="_" )
    datCUSp.i<-read.csv(here(outDir,"SamSimOutputs", "simData", dirNames[[i]], filename))
    datCUSp.i$expRate<-simPars[i, "canER"] + simPars[i, "usER"]
    datLRP.i<-read.csv(here(outDir,"SamSimOutputs", "simData", dirNames[[i]], filename2))
    datLRP.i$expRate<-simPars[i, "canER"] + simPars[i, "usER"]
    
    if (i == 1) {
      projSpwnDat<-datCUSp.i
      projLRPDat<-datLRP.i
    }
    
    if (i > 1) {
      projSpwnDat<-rbind(projSpwnDat,datCUSp.i)
      projLRPDat<-rbind(projLRPDat,datLRP.i)
    }
    
  }
  
  
  write.csv(projSpwnDat,paste(here(outDir,"SamSimOutputs", "simData"), paste("projSpwnDat_",simPars$nameOM[1],".csv",sep=""),sep="/"))
  write.csv(projLRPDat,paste(here(outDir,"SamSimOutputs", "simData"), paste("projLRPDat_",simPars$nameOM[1],".csv",sep=""),sep="/"))
  
}

#______________________________________________________________________________
get_MPD_Fit<-function (SRDat, BMmodel, TMB_Inputs, outDir, biasCorrectEst) {

  # Run MCMC SR analysis to parameterize projections using available data

  Mod <- paste(BMmodel,"noLRP",sep="_")

  # Set-up for call to TMB
  Scale <- TMB_Inputs$Scale

  data <- list()
  data$Bayes <- 1 # Indicate that this is an MLE, not Bayesian
  if (is.null(biasCorrectEst)) { 
     data$BiasCorrect <- 0 } else {
       # Indicate whether log-normal bias correction should be applied in estimation
       if (biasCorrectEst == TRUE) data$BiasCorrect <-1
       if (biasCorrectEst == FALSE) data$BiasCorrect <-0
     }
  data$S <- SRDat$Spawners/Scale
  data$logR <- log(SRDat$Recruits/Scale)
  data$stk <- as.numeric(SRDat$CU_ID)
  N_Stocks <- length(unique(SRDat$CU_Name))
  data$N_Stks <- N_Stocks
  data$yr <- SRDat$yr_num
  data$Sgen_sig <- TMB_Inputs$Sgen_sig # set variance to be used for likelihood for estimating Sgen

  # set-up init params
  param <- list()
  param$logA <- rep(TMB_Inputs$logA_Start, N_Stocks)
  param$logSigma <- rep(-2, N_Stocks)
  param$logSgen <- log((SRDat %>% group_by(CU_Name) %>%  summarise(x=quantile(Spawners, 0.5)))$x/Scale)
  data$Tau_dist <- TMB_Inputs$Tau_dist
  param$gamma <- 0

  # specify data
  data$P_3 <- SRDat$Age_3_Recruits/SRDat$Recruits
  data$logSurv_3 <- log(SRDat$STAS_Age_3)
  data$logSurv_4 <- log(SRDat$STAS_Age_4)
  #muSurv <- SRDat %>% group_by(CU_ID) %>%
  #  summarise(muSurv = mean(STAS_Age_3*(Age_3_Recruits/Recruits) + STAS_Age_4*(Age_4_Recruits/Recruits)))
  #data$muLSurv <- log(muSurv$muSurv)
  
  # Base mu survival on mean of age 3 survival (not weighted by historic age at return)
  muLSurv<-SRDat  %>% group_by(CU_ID) %>% summarise(muLSurv=mean(log(STAS_Age_3)))
  data$muLSurv <- muLSurv$muLSurv
  
  data$Tau_dist <- TMB_Inputs$Tau_dist
  data$gamma_mean <- TMB_Inputs$gamma_mean
  data$gamma_sig <- TMB_Inputs$gamma_sig

  if (BMmodel %in% c("SR_HierRicker_Surv", "SR_HierRicker_SurvCap")) {
    data$logMuA_mean <- TMB_Inputs$logMuA_mean
    data$logMuA_sig <- TMB_Inputs$logMuA_sig
    data$Tau_A_dist <- TMB_Inputs$Tau_A_dist
    param$logMuA <- TMB_Inputs$logA_Start
    param$logSigmaA <- 1
  }

  if(BMmodel %in% c("SR_HierRicker_Surv", "SR_IndivRicker_Surv")) {
    param$logB <- log(1/( (SRDat %>% group_by(CU_ID) %>% summarise(x=quantile(Spawners, 0.8)))$x/Scale) )
  }

  if (BMmodel %in% c("SR_IndivRicker_SurvCap","SR_HierRicker_SurvCap")) {
    param$cap <- TMB_Inputs$cap_mean
    data$cap_mean<-TMB_Inputs$cap_mean
    data$cap_sig<-TMB_Inputs$cap_sig
  }

  # range of spawner abundance to predict recruitment from
  data$Pred_Spwn <- rep(seq(0,max(data$S)*1.1,length=100), N_Stocks) # vectors of spawner abundance to use for predicted recruits, one vector of length 100 for each stock


  for (i in 1:N_Stocks) { # make a vector of same length as Pred_Spwn with CU ids
    if (i == 1) {
      data$stk_predS <- rep(unique(SRDat$CU_ID)[1],100)
    } else {
      data$stk_predS<-c(data$stk_predS,rep(unique(SRDat$CU_ID)[i],100))
    }
  }

  # Phase 1 estimate SR params ============
  map <- list(logSgen=factor(rep(NA, data$N_Stks))) # Fix Sgen

  if (BMmodel %in% c("SR_HierRicker_Surv", "SR_HierRicker_SurvCap")) {
    obj <- MakeADFun(data, param, DLL=Mod, silent=TRUE, random = "logA", map=map)
  #  obj <- MakeADFun(data, param, DLL=Mod, silent=TRUE, random = "logA")
  } else {
    obj <- MakeADFun(data, param, DLL=Mod, silent=TRUE, map=map)
    #obj <- MakeADFun(data, param, DLL=Mod, silent=TRUE)
  }

  opt <- nlminb(obj$par, obj$fn, obj$gr, control = list(eval.max = 1e5, iter.max = 1e5))
  pl <- obj$env$parList(opt$par) # Parameter estimate after phase 1
# 

  # -- pull out SMSY values
   All_Ests <- data.frame(summary(sdreport(obj)))
   All_Ests$Param <- row.names(All_Ests)
   SMSYs <- All_Ests[grepl("SMSY", All_Ests$Param), "Estimate" ]
   
    pl$logSgen <- log(0.3*SMSYs)
 

  # Phase 2 get Sgen, SMSY etc. =================
  if (BMmodel == "SR_HierRicker_Surv" | BMmodel == "SR_HierRicker_SurvCap") {
    obj <- MakeADFun(data, pl, DLL=Mod, silent=TRUE, random = "logA", map=map)
  } else {
    obj <- MakeADFun(data, pl, DLL=Mod, silent=TRUE, map=map)
  }


  # Create upper bounds vector that is same length and order as start vector that will be given to nlminb
   upper<-unlist(obj$par)
   upper[1:length(upper)]<-Inf
  # upper[names(upper) =="logSgen"] <- log(SMSYs)
   upper<-unname(upper)
 
   lower<-unlist(obj$par)
   lower[1:length(lower)]<--Inf
   #lower[names(lower) =="logSgen"] <- log(0.01)
   lower[names(lower) =="cap"] <- 0
   lower<-unname(lower)
   
   opt <- nlminb(obj$par, obj$fn, obj$gr, control = list(eval.max = 1e5, iter.max = 1e5),
                 upper = upper, lower=lower)

  All_Ests <- data.frame(summary(sdreport(obj)))
  All_Ests$Param <- row.names(All_Ests)

  # Calculate correlation matrix in MPD recruitment residuals ========================
  resids<-as_tibble(data.frame(stock=data$stk,year=data$yr, resid=obj$report()$R_Resid))

  cor_matrix <- resids %>% pivot_wider(names_from = stock, names_prefix="stock",values_from = resid)  %>%
    select(-year) %>% cor()

  mpdOut<-list()
  mpdOut$obj<-obj
  mpdOut$par<-opt$par
  mpdOut$upper<-upper
  mpdOut$lower<-lower
  mpdOut$All_Ests<-All_Ests
  mpdOut$corMatrix<-cor_matrix

 mpdOut

}


get_MCMC_Fit<-function (scenarioName, obj, init, upper, lower, nMCMC, Scale) {

# # Fit mcmc with STAN to get parameter estimates for projections ===============================
fitmcmc <- tmbstan(obj, chains=3, iter=nMCMC, init=init, thin=10,
                   control = list(adapt_delta = 0.99),upper=upper, lower=lower)

## Can get ESS and Rhat from rstan::monitor
mon <- monitor(fitmcmc)
max(mon$Rhat)
min(mon$Tail_ESS)

# pull out posterior vals
post<-as.matrix(fitmcmc)
post<-as_tibble(post)
post<-post %>% add_column(iteration=as.numeric(row.names(post)))

# Extract alpha marginal posterior
post_long_alpha<-post %>% select(starts_with("logA"), iteration) %>% pivot_longer(starts_with("logA"),names_to="stock", values_to="logA")
post_long_alpha$stock<-rep(1:5,length=nrow(post_long_alpha))


## Extract Sgen marginal posterior
#post_long_Sgen<-post %>% select(starts_with("logSgen"), iteration) %>% pivot_longer(starts_with("logSgen"),names_to="stock", values_to="logSgen")
#post_long_Sgen$stock<-rep(1:5,length=nrow(post_long_Sgen))

# Extract beta marginal posterior (or cap parameter if Prior Cap model formulation)
if ("logB" %in% names(obj$par)) {
  post_long_beta<-post %>% select(starts_with("logB"), iteration) %>% pivot_longer(starts_with("logB"),names_to="stock", values_to="logB")
  post_long_beta$stock<-rep(1:5,length=nrow(post_long_beta))
}
if ("cap" %in% names(obj$par)) {
  post_long_cap<-post %>% select(starts_with("cap"), iteration) %>% pivot_longer(starts_with("cap"),names_to="stock", values_to="cap")
  post_long_cap$stock<-rep(1:5,length=nrow(post_long_cap))
}

# Extract sigma marginal posterior
post_long_sigma<-post %>% select(starts_with("logSigma") & !starts_with("logSigmaA"), iteration, gamma) %>%
  pivot_longer(starts_with("logSigma"),names_to="stock", values_to="logSigma")
post_long_sigma$stock<-rep(1:5,length=nrow(post_long_sigma))

# Extract gamma marginal posterior; I have based on an extraction of alpha to replicate gammas over all stocks
dum<-post %>% select(starts_with("logA"), iteration, gamma) %>% pivot_longer(starts_with("logA"),names_to="stock", values_to="logA")
dum <- dum %>% select(-"logA")
post_long_gamma<-dum
post_long_gamma$stock<-rep(1:5,length=nrow(post_long_gamma))

# Compile marginal posteriors to get joint posterior for export
if ("cap" %in% names(obj$par)) {
#  post_long <- post_long_alpha %>%select(stk=stock, alpha=logA) %>% add_column(cap = post_long_cap$cap*Scale, sigma=exp(post_long_sigma$logSigma), gamma = post_long_gamma$gamma, Sgen=exp(post_long_Sgen$logSgen)*Scale)
  post_long <- post_long_alpha %>%select(stk=stock, alpha=logA) %>% add_column(cap = post_long_cap$cap*Scale, sigma=exp(post_long_sigma$logSigma), gamma = post_long_gamma$gamma)
}

if ("logB" %in% names(obj$par)) {
  #post_long <- post_long_alpha %>%select(stk=stock, alpha=logA) %>% add_column(beta = exp(post_long_beta$logB)/Scale, sigma=exp(post_long_sigma$logSigma), gamma = post_long_gamma$gamma, Sgen=exp(post_long_Sgen$logSgen)*Scale)
  post_long <- post_long_alpha %>%select(stk=stock, alpha=logA) %>% add_column(beta = exp(post_long_beta$logB)/Scale, sigma=exp(post_long_sigma$logSigma), gamma = post_long_gamma$gamma)
}

post_long

}

<|MERGE_RESOLUTION|>--- conflicted
+++ resolved
@@ -302,15 +302,9 @@
                 variableCU=FALSE, ricPars=mcmcOut,
                 cuCustomCorrMat = corMatrix,
                 nTrials=nProj, makeSubDirs=FALSE,
-<<<<<<< HEAD
-                random=TRUE, outDir=outDir)
-  })
-  stopCluster(cl) #end cluster
-=======
                 random=FALSE, outDir=outDir)
    })
    stopCluster(cl) #end cluster
->>>>>>> 76fdd299
   toc()
 
   # for (i in 1:nrow(simPars)) {
