

run_ScenarioProj <- function(SRDat, BMmodel, scenarioName, useGenMean, genYrs, TMB_Inputs, outDir,
                        runMCMC, nMCMC, nProj, ERScalar=NULL, cvER, recCorScalar) {

  scenInputDir <- paste(outDir, "SamSimInputs", scenarioName, sep="/")
  scenOutputDir <- paste(outDir, "SamSimOutputs", sep="/")

    if (file.exists(scenInputDir) == FALSE){
      dir.create(scenInputDir)
    }
    if (file.exists(scenOutputDir) == FALSE){
      dir.create(scenOutputDir)
    }

  # Run MPD fit to parameterize samSim projections ==========
  mpdOut<-get_MPD_Fit(SRDat, BMmodel, TMB_Inputs, outDir)
  # save correlation matrix
  corMatrix<-mpdOut$corMatrix
  corMatrix<-corMatrix * recCorScalar
  corMatrix[col(corMatrix)==row(corMatrix)] <- 1
<<<<<<< HEAD
  write.table(corMatrix, paste(scenInputDir,"cohoCorrMat.csv",sep="/"),row.names=F, col.names=F, sep=",")

=======
  write.table(corMatrix, paste(scenInputDir,"corrMat.csv",sep="/"),row.names=F, col.names=F, sep=",")
  
>>>>>>> 0c398768
  # Run MCMC fit to parameterize samSim projections =======
  if (runMCMC == T) {
     mcmcOut<-get_MCMC_Fit(scenarioName, obj= mpdOut$obj, init=mpdOut$par,
                           upper=mpdOut$upper, lower=mpdOut$lower, nMCMC=nMCMC, Scale = TMB_Inputs$Scale)

     # Need to convert capacity parameters to beta if prior on capacity is used
     if (BMmodel %in% c("SR_IndivRicker_SurvCap","SR_HierRicker_SurvCap")) {
       # -- calculate muLSurv (needed to get beta)
       muSurv <- SRDat %>% group_by(CU_ID) %>%
         summarise(muSurv = mean(STAS_Age_3*(Age_3_Recruits/Recruits) + STAS_Age_4*(Age_4_Recruits/Recruits)))
       muLSurv <- log(muSurv$muSurv)
       # -- expand muLSurv for number of MCMC samples
       muLSurv<-rep(muLSurv,length=nrow(mcmcOut))
       # -- update mcmcOut
       mcmcOut <- mcmcOut %>% add_column(beta = (mcmcOut$alpha + mcmcOut$gamma * muLSurv) / mcmcOut$cap, .after="alpha") %>% select(-cap)

      }

    mcmcOut<-as.data.frame(mcmcOut)
<<<<<<< HEAD

    write.csv(mcmcOut, paste(scenInputDir,"cohoRickerSurv_mcmc.csv", sep="/"), row.names=F)
=======
    
    write.csv(mcmcOut, paste(scenInputDir,"RickerSurv_mcmc.csv", sep="/"), row.names=F)
>>>>>>> 0c398768
  }

  if (runMCMC == F) {
    mcmcOut<-read.csv(paste(outDir,"/SamSimInputs/", BMmodel,"_mcmc.csv", sep=""))
  }
<<<<<<< HEAD

  # Create recruitment input file in required samSim format ==========================
  cohoRecDatTrim<-data.frame(stk=(SRDat$CU_ID + 1),
=======
 
  # Create recruitment input file in required samSim format ========================== 
  recDatTrim<-data.frame(stk=(SRDat$CU_ID + 1), 
>>>>>>> 0c398768
                             yr=SRDat$BroodYear,
                             ets=SRDat$Spawners,
                             totalSpwn=SRDat$Spawners,
                             rec2=rep(0,length(SRDat$BroodYear)),
                             rec3=SRDat$Age_3_Recruits,
                             rec4=SRDat$Age_4_Recruits,
                             rec5=rep(0,length(SRDat$BroodYear)),
                             rec6=rep(0,length(SRDat$BroodYear)))
<<<<<<< HEAD
  write.csv(cohoRecDatTrim, paste(scenInputDir,"cohoRecDatTrim.csv", sep="/"), row.names=F)


=======
  write.csv(recDatTrim, paste(scenInputDir,"recDatTrim.csv", sep="/"), row.names=F)
 
  
>>>>>>> 0c398768
  # Read-in CU pars file and re-write with updated scenario pars =====================
  CUpars<-read.csv(paste(outDir, "SamSimInputs/CUPars.csv",sep="/"))
  # -- specify ER scenario
  CUpars$cvER <- rep(cvER,length(unique(SRDat$CU_ID)))
  # -- fill-in MPD fits
  CUpars$alpha <- mpdOut$All_Ests[grepl("logA", mpdOut$All_Ests$Param), "Estimate" ]

  if (BMmodel %in% c("SR_IndivRicker_SurvCap","SR_HierRicker_SurvCap")) {
    CUpars$beta0 <- mpdOut$All_Ests[grepl("B", mpdOut$All_Ests$Param), "Estimate" ]/TMB_Inputs$Scale
  }
  else {
    CUpars$beta0 <- exp(mpdOut$All_Ests[grepl("logB", mpdOut$All_Ests$Param), "Estimate" ])/TMB_Inputs$Scale
  }

  # eliminate logASigma using dum before getting logSigma:
  dum<-mpdOut$All_Ests[mpdOut$All_Ests$Param != "logSigmaA",]
  CUpars$sigma <- exp(dum[grepl("logSigma",dum$Param),"Estimate"])

  CUpars$coef1 <- rep(mpdOut$All_Ests[grepl("gamma", mpdOut$All_Ests$Param), "Estimate" ],length(unique(SRDat$CU_ID)))
  # -- add initial marine survival covariate based on recent average
  means<-SRDat %>% group_by(CU_ID) %>% filter(BroodYear > 1999) %>% summarise(coVariate=mean(STAS_Age_3))
  CUpars$covarInit <- means$coVariate
  # -- specify distribution for marine survival for annual sampling
  means_log<-SRDat %>% filter(BroodYear > 1999) %>% group_by(CU_ID) %>% summarise(coVariate=mean(log(STAS_Age_3)))
  CUpars$mu_logCovar1 <- means_log$coVariate
  sigs_log<-SRDat %>% filter(BroodYear > 1999) %>% group_by(CU_ID) %>% summarise(coVariate=sd(log(STAS_Age_3)))
  CUpars$sig_logCovar1 <- sigs_log$coVariate
  CUpars$min_logCovar <- rep(-5.914504,length(unique(SRDat$CU_ID)))
  CUpars$max_logCovar <- rep(-2.701571,length(unique(SRDat$CU_ID)))
  # -- add mean recruitment, by age
  CUpars$meanRec2 <- rep(0,length(unique(SRDat$CU_ID)))
  rec3<-SRDat %>% group_by(CU_ID) %>% summarize(rec3=Age_3_Recruits/Recruits)
  CUpars$meanRec3 <- mean(rec3$rec3)
  rec4<-SRDat %>% group_by(CU_ID) %>% summarize(rec4=Age_4_Recruits/Recruits)
  CUpars$meanRec4 <- mean(rec4$rec4)
  # -- add median annual recruitment and quantiles
  quantRec<- SRDat %>% group_by(CU_ID) %>% summarize(med=median(Recruits), lowQ=quantile(Recruits,0.25),highQ=quantile(Recruits,0.75))
  CUpars$medianRec <- quantRec$med
  CUpars$lowQRec <- quantRec$lowQ
  CUpars$highQRec <- quantRec$highQ

<<<<<<< HEAD
  write.csv(CUpars, paste(scenInputDir,"cohoCUPars.csv", sep="/"), row.names=F)

=======
  write.csv(CUpars, paste(scenInputDir,"CUPars.csv", sep="/"), row.names=F)
  
>>>>>>> 0c398768
  # Read-in sim par file and re-write with updated scenario pars =====================
  simPars<-read.csv(paste(outDir, "SamSimInputs/SimPars.csv",sep="/"))
  simPars$nameOM<-rep(scenarioName,nrow(simPars))
  simPars$scenario<-paste(simPars$nameOM,simPars$nameMP,sep="_")
<<<<<<< HEAD

  write.csv(simPars, paste(scenInputDir,"cohoSimPars.csv", sep="/"), row.names=F)


=======
  
  write.csv(simPars, paste(scenInputDir,"SimPars.csv", sep="/"), row.names=F)
  
  
>>>>>>> 0c398768
  ## Run projections =================================================================================

  ## Check if necessary packages are available and install if necessary
  listOfPackages <- c("here", "parallel", "doParallel", "foreach",
                      "tidyverse", "tictoc", "samSim")
  newPackages <- listOfPackages[!(listOfPackages %in%
                                    installed.packages()[ , "Package"])]
  if (length(newPackages)) {
    install.packages(newPackages)
  }
  lapply(listOfPackages, require, character.only = TRUE)

  dimnames(corMatrix)=NULL

<<<<<<< HEAD

=======
>>>>>>> 0c398768
  dirNames <- simPars$nameOM

  simsToRun <- split(simPars, seq(nrow(simPars)))
  Ncores <- detectCores()
  cl <- makeCluster(Ncores - 1) #save one core
  registerDoParallel(cl)
  clusterEvalQ(cl, c(library(samSim)))

  clusterExport(cl, c("simsToRun", "CUpars", "nProj",
<<<<<<< HEAD
                       "cohoRecDatTrim", "corMatrix", "mcmcOut"), envir=environment())


  tic("run in parallel")
  parLapply(cl, simsToRun, function(x) {
    genericRecoverySim(x, cuPar=CUpars, srDat=cohoRecDatTrim,
=======
                       "recDatTrim", "corMatrix", "mcmcOut"), envir=environment())
  
  
  tic("run in parallel")
  parLapply(cl, simsToRun, function(x) {
    genericRecoverySim(x, cuPar=CUpars, srDat=recDatTrim, 
>>>>>>> 0c398768
                variableCU=FALSE, ricPars=mcmcOut, cuCustomCorrMat = corMatrix,
                nTrials=nProj, makeSubDirs=FALSE,
                random=FALSE, outDir=outDir)
  })
  stopCluster(cl) #end cluster
  toc()

  # for (i in 1:nrow(simPars)) {
<<<<<<< HEAD
  #
  # genericRecoverySim(simPars[i, ], cuPar=CUpars, srDat=cohoRecDatTrim,
=======
  #   
  # genericRecoverySim(simPars[i, ], cuPar=CUpars, srDat=recDatTrim,
>>>>>>> 0c398768
  #         variableCU=FALSE, ricPars=mcmcOut, cuCustomCorrMat = corMatrix,
  #          nTrials=nProj, makeSubDirs=FALSE, random=FALSE, outDir=outDir)
  #
  # }


  # Read-in projection outputs
  for (i in 1:nrow(simPars)) {

    filename<-paste(simPars[i, "nameOM"],simPars[i, "nameMP"],"CU_SRDat.csv",sep="_" )
    filename2<-paste(simPars[i, "nameOM"],simPars[i, "nameMP"],"lrpDat.csv",sep="_" )
    datCUSp.i<-read.csv(here(outDir,"SamSimOutputs", "simData", dirNames[[i]], filename))
    datCUSp.i$expRate<-simPars[i, "canER"] + simPars[i, "usER"]
    datLRP.i<-read.csv(here(outDir,"SamSimOutputs", "simData", dirNames[[i]], filename2))
    datLRP.i$expRate<-simPars[i, "canER"] + simPars[i, "usER"]

    if (i == 1) {
      projSpwnDat<-datCUSp.i
      projLRPDat<-datLRP.i
    }

    if (i > 1) {
      projSpwnDat<-rbind(projSpwnDat,datCUSp.i)
      projLRPDat<-rbind(projLRPDat,datLRP.i)
    }

  }


  write.csv(projSpwnDat,paste(here(outDir,"SamSimOutputs", "simData"), paste("projSpwnDat_",simPars$nameOM[1],".csv",sep=""),sep="/"))
  write.csv(projLRPDat,paste(here(outDir,"SamSimOutputs", "simData"), paste("projLRPDat_",simPars$nameOM[1],".csv",sep=""),sep="/"))
}



get_MPD_Fit<-function (SRDat, BMmodel, TMB_Inputs, outDir) {

  # Run MCMC SR analysis to parameterize projections using available data

  Mod <- paste(BMmodel,"noLRP",sep="_")

  # Set-up for call to TMB
  Scale <- TMB_Inputs$Scale

  data <- list()
  data$Bayes <- 1 # What is this for?
  data$S <- SRDat$Spawners/Scale
  data$logR <- log(SRDat$Recruits/Scale)
  data$stk <- as.numeric(SRDat$CU_ID)
  N_Stocks <- length(unique(SRDat$CU_Name))
  data$N_Stks <- N_Stocks
  data$yr <- SRDat$yr_num
  data$Sgen_sig <- TMB_Inputs$Sgen_sig # set variance to be used for likelihood for estimating Sgen

  # set-up init params
  param <- list()
  param$logA <- rep(TMB_Inputs$logA_Start, N_Stocks)
  param$logSigma <- rep(-2, N_Stocks)
  param$logSgen <- log((SRDat %>% group_by(CU_Name) %>%  summarise(x=quantile(Spawners, 0.5)))$x/Scale)
  data$Tau_dist <- TMB_Inputs$Tau_dist
  param$gamma <- 0

  # specify data
  data$P_3 <- SRDat$Age_3_Recruits/SRDat$Recruits
  data$logSurv_3 <- log(SRDat$STAS_Age_3)
  data$logSurv_4 <- log(SRDat$STAS_Age_4)
  muSurv <- SRDat %>% group_by(CU_ID) %>%
    summarise(muSurv = mean(STAS_Age_3*(Age_3_Recruits/Recruits) + STAS_Age_4*(Age_4_Recruits/Recruits)))
  data$muLSurv <- log(muSurv$muSurv)
  data$Tau_dist <- TMB_Inputs$Tau_dist
  data$gamma_mean <- TMB_Inputs$gamma_mean
  data$gamma_sig <- TMB_Inputs$gamma_sig

  if (BMmodel %in% c("SR_HierRicker_Surv", "SR_HierRicker_SurvCap")) {
    data$logMuA_mean <- TMB_Inputs$logMuA_mean
    data$logMuA_sig <- TMB_Inputs$logMuA_sig
    data$Tau_A_dist <- TMB_Inputs$Tau_A_dist
    param$logMuA <- TMB_Inputs$logA_Start
    param$logSigmaA <- 1
  }

  if(BMmodel %in% c("SR_HierRicker_Surv", "SR_IndivRicker_Surv")) {
    param$logB <- log(1/( (SRDat %>% group_by(CU_ID) %>% summarise(x=quantile(Spawners, 0.8)))$x/Scale) )
  }

  if (BMmodel %in% c("SR_IndivRicker_SurvCap","SR_HierRicker_SurvCap")) {
    param$cap <- TMB_Inputs$cap_mean
    data$cap_mean<-TMB_Inputs$cap_mean
    data$cap_sig<-TMB_Inputs$cap_sig
  }

  # range of spawner abundance to predict recruitment from
  data$Pred_Spwn <- rep(seq(0,max(data$S)*1.1,length=100), N_Stocks) # vectors of spawner abundance to use for predicted recruits, one vector of length 100 for each stock


  for (i in 1:N_Stocks) { # make a vector of same length as Pred_Spwn with CU ids
    if (i == 1) {
      data$stk_predS <- rep(unique(SRDat$CU_ID)[1],100)
    } else {
      data$stk_predS<-c(data$stk_predS,rep(unique(SRDat$CU_ID)[i],100))
    }
  }

  # Phase 1 estimate SR params ============
  map <- list(logSgen=factor(rep(NA, data$N_Stks))) # Fix Sgen

  if (BMmodel %in% c("SR_HierRicker_Surv", "SR_HierRicker_SurvCap")) {
    obj <- MakeADFun(data, param, DLL=Mod, silent=TRUE, random = "logA", map=map)
  } else {
    obj <- MakeADFun(data, param, DLL=Mod, silent=TRUE, map=map)
  }

  opt <- nlminb(obj$par, obj$fn, obj$gr, control = list(eval.max = 1e5, iter.max = 1e5))
  pl <- obj$env$parList(opt$par) # Parameter estimate after phase 1


  # -- pull out SMSY values
  All_Ests <- data.frame(summary(sdreport(obj)))
  All_Ests$Param <- row.names(All_Ests)
  SMSYs <- All_Ests[grepl("SMSY", All_Ests$Param), "Estimate" ]

  pl$logSgen <- log(0.3*SMSYs)


  # Phase 2 get Sgen, SMSY etc. =================
  if (BMmodel == "SR_HierRicker_Surv" | BMmodel == "SR_HierRicker_SurvCap") {
    obj <- MakeADFun(data, pl, DLL=Mod, silent=TRUE, random = "logA")
  } else {
    obj <- MakeADFun(data, pl, DLL=Mod, silent=TRUE)
  }


  # Create upper bounds vector that is same length and order as start vector that will be given to nlminb
  upper<-unlist(obj$par)
  upper[1:length(upper)]<-Inf
  upper[names(upper) =="logSgen"] <- log(SMSYs) # constrain Sgen to be less than Smsy (To do: confirm with Brooke)
  upper<-unname(upper)

  lower<-unlist(obj$par)
  lower[1:length(lower)]<--Inf
  lower[names(lower) =="logSgen"] <- log(0.001)
  lower[names(lower) =="cap"] <- 0
  lower<-unname(lower)

  opt <- nlminb(obj$par, obj$fn, obj$gr, control = list(eval.max = 1e5, iter.max = 1e5),
                upper = upper, lower=lower )

  pl2 <- obj$env$parList(opt$par) # Parameter estimate after phase 2

  All_Ests <- data.frame(summary(sdreport(obj)))
  All_Ests$Param <- row.names(All_Ests)

  # Calculate correlation matrix in MPD recruitment residuals ========================
  resids<-as_tibble(data.frame(stock=data$stk,year=data$yr, resid=obj$report()$R_Resid))

  cor_matrix <- resids %>% pivot_wider(names_from = stock, names_prefix="stock",values_from = resid)  %>%
    select(-year) %>% cor()

  mpdOut<-list()
  mpdOut$obj<-obj
  mpdOut$par<-opt$par
  mpdOut$upper<-upper
  mpdOut$lower<-lower
  mpdOut$All_Ests<-All_Ests
  mpdOut$corMatrix<-cor_matrix

 mpdOut

}


get_MCMC_Fit<-function (scenarioName, obj, init, upper, lower, nMCMC, Scale) {


# # Fit mcmc with STAN to get parameter estimates for projections ===============================
fitmcmc <- tmbstan(obj, chains=3, iter=nMCMC, init=init,
                   control = list(adapt_delta = 0.99),upper=upper, lower=lower)

## Can get ESS and Rhat from rstan::monitor
mon <- monitor(fitmcmc)
max(mon$Rhat)
min(mon$Tail_ESS)

# pull out posterior vals
post<-as.matrix(fitmcmc)
post<-as_tibble(post)
post<-post %>% add_column(iteration=as.numeric(row.names(post)))

# Extract alpha marginal posterior
post_long_alpha<-post %>% select(starts_with("logA"), iteration) %>% pivot_longer(starts_with("logA"),names_to="stock", values_to="logA")
post_long_alpha$stock<-rep(1:5,length=nrow(post_long_alpha))

# Extract beta marginal posterior (or cap parameter if Prior Cap model formulation)
if ("logB" %in% names(obj$par)) {
  post_long_beta<-post %>% select(starts_with("logB"), iteration) %>% pivot_longer(starts_with("logB"),names_to="stock", values_to="logB")
  post_long_beta$stock<-rep(1:5,length=nrow(post_long_beta))
}
if ("cap" %in% names(obj$par)) {
  post_long_cap<-post %>% select(starts_with("cap"), iteration) %>% pivot_longer(starts_with("cap"),names_to="stock", values_to="cap")
  post_long_cap$stock<-rep(1:5,length=nrow(post_long_cap))
}

# Extract sigma marginal posterior
post_long_sigma<-post %>% select(starts_with("logSigma") & !starts_with("logSigmaA"), iteration, gamma) %>%
  pivot_longer(starts_with("logSigma"),names_to="stock", values_to="logSigma")
post_long_sigma$stock<-rep(1:5,length=nrow(post_long_sigma))

# Extract gamma marginal posterior; I have based on an extraction of alpha to replicate gammas over all stocks
dum<-post %>% select(starts_with("logA"), iteration, gamma) %>% pivot_longer(starts_with("logA"),names_to="stock", values_to="logA")
dum <- dum %>% select(-"logA")
post_long_gamma<-dum
post_long_gamma$stock<-rep(1:5,length=nrow(post_long_gamma))

# Compile marginal posteriors to get joint posterior for export
if ("cap" %in% names(obj$par)) {
  post_long <- post_long_alpha %>%select(stk=stock, alpha=logA) %>% add_column(cap = post_long_cap$cap*Scale, sigma=exp(post_long_sigma$logSigma), gamma = post_long_gamma$gamma)
}

if ("logB" %in% names(obj$par)) {
  post_long <- post_long_alpha %>%select(stk=stock, alpha=logA) %>% add_column(beta = exp(post_long_beta$logB)/Scale, sigma=exp(post_long_sigma$logSigma), gamma = post_long_gamma$gamma)
}

post_long

}

<|MERGE_RESOLUTION|>--- conflicted
+++ resolved
@@ -19,13 +19,8 @@
   corMatrix<-mpdOut$corMatrix
   corMatrix<-corMatrix * recCorScalar
   corMatrix[col(corMatrix)==row(corMatrix)] <- 1
-<<<<<<< HEAD
-  write.table(corMatrix, paste(scenInputDir,"cohoCorrMat.csv",sep="/"),row.names=F, col.names=F, sep=",")
-
-=======
   write.table(corMatrix, paste(scenInputDir,"corrMat.csv",sep="/"),row.names=F, col.names=F, sep=",")
-  
->>>>>>> 0c398768
+
   # Run MCMC fit to parameterize samSim projections =======
   if (runMCMC == T) {
      mcmcOut<-get_MCMC_Fit(scenarioName, obj= mpdOut$obj, init=mpdOut$par,
@@ -45,27 +40,13 @@
       }
 
     mcmcOut<-as.data.frame(mcmcOut)
-<<<<<<< HEAD
-
-    write.csv(mcmcOut, paste(scenInputDir,"cohoRickerSurv_mcmc.csv", sep="/"), row.names=F)
-=======
-    
     write.csv(mcmcOut, paste(scenInputDir,"RickerSurv_mcmc.csv", sep="/"), row.names=F)
->>>>>>> 0c398768
   }
 
   if (runMCMC == F) {
     mcmcOut<-read.csv(paste(outDir,"/SamSimInputs/", BMmodel,"_mcmc.csv", sep=""))
   }
-<<<<<<< HEAD
-
-  # Create recruitment input file in required samSim format ==========================
-  cohoRecDatTrim<-data.frame(stk=(SRDat$CU_ID + 1),
-=======
- 
-  # Create recruitment input file in required samSim format ========================== 
-  recDatTrim<-data.frame(stk=(SRDat$CU_ID + 1), 
->>>>>>> 0c398768
+  recDatTrim<-data.frame(stk=(SRDat$CU_ID + 1),
                              yr=SRDat$BroodYear,
                              ets=SRDat$Spawners,
                              totalSpwn=SRDat$Spawners,
@@ -74,15 +55,8 @@
                              rec4=SRDat$Age_4_Recruits,
                              rec5=rep(0,length(SRDat$BroodYear)),
                              rec6=rep(0,length(SRDat$BroodYear)))
-<<<<<<< HEAD
-  write.csv(cohoRecDatTrim, paste(scenInputDir,"cohoRecDatTrim.csv", sep="/"), row.names=F)
-
-
-=======
   write.csv(recDatTrim, paste(scenInputDir,"recDatTrim.csv", sep="/"), row.names=F)
- 
-  
->>>>>>> 0c398768
+
   # Read-in CU pars file and re-write with updated scenario pars =====================
   CUpars<-read.csv(paste(outDir, "SamSimInputs/CUPars.csv",sep="/"))
   # -- specify ER scenario
@@ -124,28 +98,15 @@
   CUpars$lowQRec <- quantRec$lowQ
   CUpars$highQRec <- quantRec$highQ
 
-<<<<<<< HEAD
-  write.csv(CUpars, paste(scenInputDir,"cohoCUPars.csv", sep="/"), row.names=F)
-
-=======
   write.csv(CUpars, paste(scenInputDir,"CUPars.csv", sep="/"), row.names=F)
-  
->>>>>>> 0c398768
+
   # Read-in sim par file and re-write with updated scenario pars =====================
   simPars<-read.csv(paste(outDir, "SamSimInputs/SimPars.csv",sep="/"))
   simPars$nameOM<-rep(scenarioName,nrow(simPars))
   simPars$scenario<-paste(simPars$nameOM,simPars$nameMP,sep="_")
-<<<<<<< HEAD
-
-  write.csv(simPars, paste(scenInputDir,"cohoSimPars.csv", sep="/"), row.names=F)
-
-
-=======
-  
   write.csv(simPars, paste(scenInputDir,"SimPars.csv", sep="/"), row.names=F)
-  
-  
->>>>>>> 0c398768
+
+
   ## Run projections =================================================================================
 
   ## Check if necessary packages are available and install if necessary
@@ -160,10 +121,6 @@
 
   dimnames(corMatrix)=NULL
 
-<<<<<<< HEAD
-
-=======
->>>>>>> 0c398768
   dirNames <- simPars$nameOM
 
   simsToRun <- split(simPars, seq(nrow(simPars)))
@@ -173,21 +130,11 @@
   clusterEvalQ(cl, c(library(samSim)))
 
   clusterExport(cl, c("simsToRun", "CUpars", "nProj",
-<<<<<<< HEAD
-                       "cohoRecDatTrim", "corMatrix", "mcmcOut"), envir=environment())
-
+                       "recDatTrim", "corMatrix", "mcmcOut"), envir=environment())
 
   tic("run in parallel")
   parLapply(cl, simsToRun, function(x) {
-    genericRecoverySim(x, cuPar=CUpars, srDat=cohoRecDatTrim,
-=======
-                       "recDatTrim", "corMatrix", "mcmcOut"), envir=environment())
-  
-  
-  tic("run in parallel")
-  parLapply(cl, simsToRun, function(x) {
-    genericRecoverySim(x, cuPar=CUpars, srDat=recDatTrim, 
->>>>>>> 0c398768
+    genericRecoverySim(x, cuPar=CUpars, srDat=recDatTrim,
                 variableCU=FALSE, ricPars=mcmcOut, cuCustomCorrMat = corMatrix,
                 nTrials=nProj, makeSubDirs=FALSE,
                 random=FALSE, outDir=outDir)
@@ -196,13 +143,8 @@
   toc()
 
   # for (i in 1:nrow(simPars)) {
-<<<<<<< HEAD
   #
-  # genericRecoverySim(simPars[i, ], cuPar=CUpars, srDat=cohoRecDatTrim,
-=======
-  #   
   # genericRecoverySim(simPars[i, ], cuPar=CUpars, srDat=recDatTrim,
->>>>>>> 0c398768
   #         variableCU=FALSE, ricPars=mcmcOut, cuCustomCorrMat = corMatrix,
   #          nTrials=nProj, makeSubDirs=FALSE, random=FALSE, outDir=outDir)
   #
